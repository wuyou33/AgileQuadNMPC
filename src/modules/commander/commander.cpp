/****************************************************************************
 *
 *   Copyright (C) 2013-2014 PX4 Development Team. All rights reserved.
 *
 * Redistribution and use in source and binary forms, with or without
 * modification, are permitted provided that the following conditions
 * are met:
 *
 * 1. Redistributions of source code must retain the above copyright
 *    notice, this list of conditions and the following disclaimer.
 * 2. Redistributions in binary form must reproduce the above copyright
 *    notice, this list of conditions and the following disclaimer in
 *    the documentation and/or other materials provided with the
 *    distribution.
 * 3. Neither the name PX4 nor the names of its contributors may be
 *    used to endorse or promote products derived from this software
 *    without specific prior written permission.
 *
 * THIS SOFTWARE IS PROVIDED BY THE COPYRIGHT HOLDERS AND CONTRIBUTORS
 * "AS IS" AND ANY EXPRESS OR IMPLIED WARRANTIES, INCLUDING, BUT NOT
 * LIMITED TO, THE IMPLIED WARRANTIES OF MERCHANTABILITY AND FITNESS
 * FOR A PARTICULAR PURPOSE ARE DISCLAIMED. IN NO EVENT SHALL THE
 * COPYRIGHT OWNER OR CONTRIBUTORS BE LIABLE FOR ANY DIRECT, INDIRECT,
 * INCIDENTAL, SPECIAL, EXEMPLARY, OR CONSEQUENTIAL DAMAGES (INCLUDING,
 * BUT NOT LIMITED TO, PROCUREMENT OF SUBSTITUTE GOODS OR SERVICES; LOSS
 * OF USE, DATA, OR PROFITS; OR BUSINESS INTERRUPTION) HOWEVER CAUSED
 * AND ON ANY THEORY OF LIABILITY, WHETHER IN CONTRACT, STRICT
 * LIABILITY, OR TORT (INCLUDING NEGLIGENCE OR OTHERWISE) ARISING IN
 * ANY WAY OUT OF THE USE OF THIS SOFTWARE, EVEN IF ADVISED OF THE
 * POSSIBILITY OF SUCH DAMAGE.
 *
 ****************************************************************************/

/**
 * @file commander.cpp
 * Main fail-safe handling.
 *
 * @author Petri Tanskanen <petri.tanskanen@inf.ethz.ch>
 * @author Lorenz Meier <lm@inf.ethz.ch>
 * @author Thomas Gubler <thomasgubler@student.ethz.ch>
 * @author Julian Oes <julian@oes.ch>
 * @author Anton Babushkin <anton.babushkin@me.com>
 */

#include <nuttx/config.h>
#include <pthread.h>
#include <stdio.h>
#include <stdlib.h>
#include <stdbool.h>
#include <string.h>
#include <unistd.h>
#include <fcntl.h>
#include <errno.h>
#include <systemlib/err.h>
#include <debug.h>
#include <sys/prctl.h>
#include <sys/stat.h>
#include <string.h>
#include <math.h>
#include <poll.h>

#include <uORB/uORB.h>
#include <uORB/topics/sensor_combined.h>
#include <uORB/topics/battery_status.h>
#include <uORB/topics/manual_control_setpoint.h>
#include <uORB/topics/offboard_control_setpoint.h>
#include <uORB/topics/home_position.h>
#include <uORB/topics/vehicle_global_position.h>
#include <uORB/topics/vehicle_local_position.h>
#include <uORB/topics/position_setpoint_triplet.h>
#include <uORB/topics/vehicle_gps_position.h>
#include <uORB/topics/vehicle_command.h>
#include <uORB/topics/subsystem_info.h>
#include <uORB/topics/actuator_controls.h>
#include <uORB/topics/actuator_armed.h>
#include <uORB/topics/parameter_update.h>
#include <uORB/topics/differential_pressure.h>
#include <uORB/topics/safety.h>
#include <uORB/topics/mission_result.h>
#include <uORB/topics/telemetry_status.h>

#include <drivers/drv_led.h>
#include <drivers/drv_hrt.h>
#include <drivers/drv_tone_alarm.h>

#include <mavlink/mavlink_log.h>
#include <systemlib/param/param.h>
#include <systemlib/systemlib.h>
#include <systemlib/err.h>
#include <systemlib/cpuload.h>
#include <systemlib/rc_check.h>
#include <systemlib/state_table.h>

#include "px4_custom_mode.h"
#include "commander_helper.h"
#include "state_machine_helper.h"
#include "calibration_routines.h"
#include "accelerometer_calibration.h"
#include "gyro_calibration.h"
#include "mag_calibration.h"
#include "baro_calibration.h"
#include "rc_calibration.h"
#include "airspeed_calibration.h"

/* oddly, ERROR is not defined for c++ */
#ifdef ERROR
# undef ERROR
#endif
static const int ERROR = -1;

extern struct system_load_s system_load;

/* Decouple update interval and hysteris counters, all depends on intervals */
#define COMMANDER_MONITORING_INTERVAL 50000
#define COMMANDER_MONITORING_LOOPSPERMSEC (1/(COMMANDER_MONITORING_INTERVAL/1000.0f))

#define MAVLINK_OPEN_INTERVAL 50000

#define STICK_ON_OFF_LIMIT 0.9f
#define STICK_ON_OFF_HYSTERESIS_TIME_MS 1000
#define STICK_ON_OFF_COUNTER_LIMIT (STICK_ON_OFF_HYSTERESIS_TIME_MS*COMMANDER_MONITORING_LOOPSPERMSEC)

#define POSITION_TIMEOUT		(600 * 1000)		/**< consider the local or global position estimate invalid after 600ms */
#define FAILSAFE_DEFAULT_TIMEOUT	(3 * 1000 * 1000)	/**< hysteresis time - the failsafe will trigger after 3 seconds in this state */
#define RC_TIMEOUT			500000
<<<<<<< HEAD
#define DL_TIMEOUT			5 * 1000* 1000
=======
#define OFFBOARD_TIMEOUT		500000
>>>>>>> 9d18da44
#define DIFFPRESS_TIMEOUT		2000000

#define PRINT_INTERVAL	5000000
#define PRINT_MODE_REJECT_INTERVAL	2000000

enum MAV_MODE_FLAG {
	MAV_MODE_FLAG_CUSTOM_MODE_ENABLED = 1, /* 0b00000001 Reserved for future use. | */
	MAV_MODE_FLAG_TEST_ENABLED = 2, /* 0b00000010 system has a test mode enabled. This flag is intended for temporary system tests and should not be used for stable implementations. | */
	MAV_MODE_FLAG_AUTO_ENABLED = 4, /* 0b00000100 autonomous mode enabled, system finds its own goal positions. Guided flag can be set or not, depends on the actual implementation. | */
	MAV_MODE_FLAG_GUIDED_ENABLED = 8, /* 0b00001000 guided mode enabled, system flies MISSIONs / mission items. | */
	MAV_MODE_FLAG_STABILIZE_ENABLED = 16, /* 0b00010000 system stabilizes electronically its attitude (and optionally position). It needs however further control inputs to move around. | */
	MAV_MODE_FLAG_HIL_ENABLED = 32, /* 0b00100000 hardware in the loop simulation. All motors / actuators are blocked, but internal software is full operational. | */
	MAV_MODE_FLAG_MANUAL_INPUT_ENABLED = 64, /* 0b01000000 remote control input is enabled. | */
	MAV_MODE_FLAG_SAFETY_ARMED = 128, /* 0b10000000 MAV safety set to armed. Motors are enabled / running / can start. Ready to fly. | */
	MAV_MODE_FLAG_ENUM_END = 129, /*  | */
};

/* Mavlink file descriptors */
static int mavlink_fd = 0;

/* flags */
static bool commander_initialized = false;
static volatile bool thread_should_exit = false;		/**< daemon exit flag */
static volatile bool thread_running = false;		/**< daemon status flag */
static int daemon_task;				/**< Handle of daemon task / thread */

static unsigned int leds_counter;
/* To remember when last notification was sent */
static uint64_t last_print_mode_reject_time = 0;
/* if connected via USB */
static bool on_usb_power = false;

static float takeoff_alt = 5.0f;
static int parachute_enabled = 0;
static float eph_epv_threshold = 5.0f;

static struct vehicle_status_s status;
static struct actuator_armed_s armed;
static struct safety_s safety;
static struct vehicle_control_mode_s control_mode;
static struct offboard_control_setpoint_s sp_offboard;

/* tasks waiting for low prio thread */
typedef enum {
	LOW_PRIO_TASK_NONE = 0,
	LOW_PRIO_TASK_PARAM_SAVE,
	LOW_PRIO_TASK_PARAM_LOAD,
	LOW_PRIO_TASK_GYRO_CALIBRATION,
	LOW_PRIO_TASK_MAG_CALIBRATION,
	LOW_PRIO_TASK_ALTITUDE_CALIBRATION,
	LOW_PRIO_TASK_RC_CALIBRATION,
	LOW_PRIO_TASK_ACCEL_CALIBRATION,
	LOW_PRIO_TASK_AIRSPEED_CALIBRATION
} low_prio_task_t;

static low_prio_task_t low_prio_task = LOW_PRIO_TASK_NONE;

/**
 * The daemon app only briefly exists to start
 * the background job. The stack size assigned in the
 * Makefile does only apply to this management task.
 *
 * The actual stack size should be set in the call
 * to task_create().
 *
 * @ingroup apps
 */
extern "C" __EXPORT int commander_main(int argc, char *argv[]);

/**
 * Print the correct usage.
 */
void usage(const char *reason);

/**
 * React to commands that are sent e.g. from the mavlink module.
 */
bool handle_command(struct vehicle_status_s *status, const struct safety_s *safety, struct vehicle_command_s *cmd, struct actuator_armed_s *armed, struct home_position_s *home, struct vehicle_global_position_s *global_pos, orb_advert_t *home_pub);

/**
 * Mainloop of commander.
 */
int commander_thread_main(int argc, char *argv[]);

void control_status_leds(vehicle_status_s *status, const actuator_armed_s *actuator_armed, bool changed);

void check_valid(hrt_abstime timestamp, hrt_abstime timeout, bool valid_in, bool *valid_out, bool *changed);

void check_mode_switches(struct manual_control_setpoint_s *sp_man, struct vehicle_status_s *status);

transition_result_t set_main_state_rc(struct vehicle_status_s *status, struct manual_control_setpoint_s *sp_man);

void set_control_mode();

void print_reject_mode(struct vehicle_status_s *current_status, const char *msg);

void print_reject_arm(const char *msg);

void print_status();

transition_result_t check_navigation_state_machine(struct vehicle_status_s *status, struct vehicle_control_mode_s *control_mode, struct vehicle_local_position_s *local_pos);

transition_result_t arm_disarm(bool arm, const int mavlink_fd, const char *armedBy);

/**
 * Loop that runs at a lower rate and priority for calibration and parameter tasks.
 */
void *commander_low_prio_loop(void *arg);

void answer_command(struct vehicle_command_s &cmd, enum VEHICLE_CMD_RESULT result);


int commander_main(int argc, char *argv[])
{
	if (argc < 1) {
		usage("missing command");
	}

	if (!strcmp(argv[1], "start")) {

		if (thread_running) {
			warnx("commander already running");
			/* this is not an error */
			exit(0);
		}

		thread_should_exit = false;
		daemon_task = task_spawn_cmd("commander",
					     SCHED_DEFAULT,
					     SCHED_PRIORITY_MAX - 40,
					     2950,
					     commander_thread_main,
					     (argv) ? (const char **)&argv[2] : (const char **)NULL);

		while (!thread_running) {
			usleep(200);
		}

		exit(0);
	}

	if (!strcmp(argv[1], "stop")) {

		if (!thread_running) {
			errx(0, "commander already stopped");
		}

		thread_should_exit = true;

		while (thread_running) {
			usleep(200000);
			warnx(".");
		}

		warnx("terminated.");

		exit(0);
	}

	if (!strcmp(argv[1], "status")) {
		if (thread_running) {
			warnx("\tcommander is running");
			print_status();

		} else {
			warnx("\tcommander not started");
		}

		exit(0);
	}

	if (!strcmp(argv[1], "arm")) {
		arm_disarm(true, mavlink_fd, "command line");
		exit(0);
	}

	if (!strcmp(argv[1], "2")) {
		arm_disarm(false, mavlink_fd, "command line");
		exit(0);
	}

	usage("unrecognized command");
	exit(1);
}

void usage(const char *reason)
{
	if (reason) {
		fprintf(stderr, "%s\n", reason);
	}

	fprintf(stderr, "usage: daemon {start|stop|status} [-p <additional params>]\n\n");
	exit(1);
}

void print_status()
{
	warnx("usb powered: %s", (on_usb_power) ? "yes" : "no");

	/* read all relevant states */
	int state_sub = orb_subscribe(ORB_ID(vehicle_status));
	struct vehicle_status_s state;
	orb_copy(ORB_ID(vehicle_status), state_sub, &state);

	const char *armed_str;

	switch (state.arming_state) {
	case ARMING_STATE_INIT:
		armed_str = "INIT";
		break;

	case ARMING_STATE_STANDBY:
		armed_str = "STANDBY";
		break;

	case ARMING_STATE_ARMED:
		armed_str = "ARMED";
		break;

	case ARMING_STATE_ARMED_ERROR:
		armed_str = "ARMED_ERROR";
		break;

	case ARMING_STATE_STANDBY_ERROR:
		armed_str = "STANDBY_ERROR";
		break;

	case ARMING_STATE_REBOOT:
		armed_str = "REBOOT";
		break;

	case ARMING_STATE_IN_AIR_RESTORE:
		armed_str = "IN_AIR_RESTORE";
		break;

	default:
		armed_str = "ERR: UNKNOWN STATE";
		break;
	}

	close(state_sub);


	warnx("arming: %s", armed_str);
}

static orb_advert_t status_pub;

transition_result_t arm_disarm(bool arm, const int mavlink_fd, const char *armedBy)
{
	transition_result_t arming_res = TRANSITION_NOT_CHANGED;

	// Transition the armed state. By passing mavlink_fd to arming_state_transition it will
	// output appropriate error messages if the state cannot transition.
	arming_res = arming_state_transition(&status, &safety, arm ? ARMING_STATE_ARMED : ARMING_STATE_STANDBY, &armed, mavlink_fd);

	if (arming_res == TRANSITION_CHANGED && mavlink_fd) {
		mavlink_log_info(mavlink_fd, "[cmd] %s by %s", arm ? "ARMED" : "DISARMED", armedBy);

	} else if (arming_res == TRANSITION_DENIED) {
		tune_negative(true);
	}

	return arming_res;
}

bool handle_command(struct vehicle_status_s *status, const struct safety_s *safety, struct vehicle_command_s *cmd, struct actuator_armed_s *armed, struct home_position_s *home, struct vehicle_global_position_s *global_pos, orb_advert_t *home_pub)
{
	/* only handle commands that are meant to be handled by this system and component */
	if (cmd->target_system != status->system_id || ((cmd->target_component != status->component_id) && (cmd->target_component != 0))) { // component_id 0: valid for all components
		return false;
	}

	/* result of the command */
	enum VEHICLE_CMD_RESULT cmd_result = VEHICLE_CMD_RESULT_UNSUPPORTED;

	/* request to set different system mode */
	switch (cmd->command) {
	case VEHICLE_CMD_DO_SET_MODE: {
			uint8_t base_mode = (uint8_t)cmd->param1;
			uint8_t custom_main_mode = (uint8_t)cmd->param2;

			transition_result_t arming_ret = TRANSITION_NOT_CHANGED;

			transition_result_t main_ret = TRANSITION_NOT_CHANGED;

			/* set HIL state */
			hil_state_t new_hil_state = (base_mode & MAV_MODE_FLAG_HIL_ENABLED) ? HIL_STATE_ON : HIL_STATE_OFF;
			transition_result_t hil_ret = hil_state_transition(new_hil_state, status_pub, status, mavlink_fd);

			// Transition the arming state
			arming_ret = arm_disarm(base_mode & MAV_MODE_FLAG_SAFETY_ARMED, mavlink_fd, "set mode command");

			if (base_mode & MAV_MODE_FLAG_CUSTOM_MODE_ENABLED) {
				/* use autopilot-specific mode */
				if (custom_main_mode == PX4_CUSTOM_MAIN_MODE_MANUAL) {
					/* MANUAL */
					main_ret = main_state_transition(status, MAIN_STATE_MANUAL);

				} else if (custom_main_mode == PX4_CUSTOM_MAIN_MODE_ALTCTL) {
					/* ALTCTL */
					main_ret = main_state_transition(status, MAIN_STATE_ALTCTL);

				} else if (custom_main_mode == PX4_CUSTOM_MAIN_MODE_POSCTL) {
					/* POSCTL */
					main_ret = main_state_transition(status, MAIN_STATE_POSCTL);

				} else if (custom_main_mode == PX4_CUSTOM_MAIN_MODE_AUTO) {
					/* AUTO */
					main_ret = main_state_transition(status, MAIN_STATE_AUTO_MISSION);

				} else if (custom_main_mode == PX4_CUSTOM_MAIN_MODE_ACRO) {
					/* ACRO */
<<<<<<< HEAD
					main_ret = main_state_transition(status, MAIN_STATE_ACRO);
=======
					main_res = main_state_transition(status, MAIN_STATE_ACRO);

				} else if (custom_main_mode == PX4_CUSTOM_MAIN_MODE_OFFBOARD) {
					/* OFFBOARD */
					main_res = main_state_transition(status, MAIN_STATE_OFFBOARD);
>>>>>>> 9d18da44
				}

			} else {
				/* use base mode */
				if (base_mode & MAV_MODE_FLAG_AUTO_ENABLED) {
					/* AUTO */
					main_ret = main_state_transition(status, MAIN_STATE_AUTO_MISSION);

				} else if (base_mode & MAV_MODE_FLAG_MANUAL_INPUT_ENABLED) {
					if (base_mode & MAV_MODE_FLAG_GUIDED_ENABLED) {
						/* POSCTL */
						main_ret = main_state_transition(status, MAIN_STATE_POSCTL);

					} else if (base_mode & MAV_MODE_FLAG_STABILIZE_ENABLED) {
						/* MANUAL */
						main_ret = main_state_transition(status, MAIN_STATE_MANUAL);
					}
				}
			}

			if (hil_ret != TRANSITION_DENIED && arming_ret != TRANSITION_DENIED && main_ret != TRANSITION_DENIED) {
				cmd_result = VEHICLE_CMD_RESULT_ACCEPTED;

			} else {
				cmd_result = VEHICLE_CMD_RESULT_TEMPORARILY_REJECTED;
			}
		}
		break;

	case VEHICLE_CMD_COMPONENT_ARM_DISARM: {
			// Follow exactly what the mavlink spec says for values: 0.0f for disarm, 1.0f for arm.
			// We use an float epsilon delta to test float equality.
			if (cmd->param1 != 0.0f && (fabsf(cmd->param1 - 1.0f) > 2.0f * FLT_EPSILON)) {
				mavlink_log_info(mavlink_fd, "Unsupported ARM_DISARM parameter: %.6f", cmd->param1);

			} else {

				// Flick to inair restore first if this comes from an onboard system
				if (cmd->source_system == status->system_id && cmd->source_component == status->component_id) {
					status->arming_state = ARMING_STATE_IN_AIR_RESTORE;
				}

				transition_result_t arming_res = arm_disarm(cmd->param1 != 0.0f, mavlink_fd, "arm/disarm component command");

				if (arming_res == TRANSITION_DENIED) {
					mavlink_log_critical(mavlink_fd, "#audio: REJECTING component arm cmd");
					cmd_result = VEHICLE_CMD_RESULT_TEMPORARILY_REJECTED;

				} else {
					cmd_result = VEHICLE_CMD_RESULT_ACCEPTED;
				}
			}
		}
		break;

	case VEHICLE_CMD_OVERRIDE_GOTO: {
			// TODO listen vehicle_command topic directly from navigator (?)
			unsigned int mav_goto = cmd->param1;

			if (mav_goto == 0) {	// MAV_GOTO_DO_HOLD
				status->nav_state = NAVIGATION_STATE_AUTO_LOITER;
				mavlink_log_critical(mavlink_fd, "#audio: pause mission cmd");
				cmd_result = VEHICLE_CMD_RESULT_ACCEPTED;

			} else if (mav_goto == 1) {	// MAV_GOTO_DO_CONTINUE
				status->nav_state = NAVIGATION_STATE_AUTO_MISSION;
				mavlink_log_critical(mavlink_fd, "#audio: continue mission cmd");
				cmd_result = VEHICLE_CMD_RESULT_ACCEPTED;

			} else {
				mavlink_log_info(mavlink_fd, "Unsupported OVERRIDE_GOTO: %f %f %f %f %f %f %f %f", cmd->param1, cmd->param2, cmd->param3, cmd->param4, cmd->param5, cmd->param6, cmd->param7);
			}
		}
		break;

#if 0
	/* Flight termination */
	case VEHICLE_CMD_DO_SET_SERVO: { //xxx: needs its own mavlink command

			//XXX: to enable the parachute, a param needs to be set
			//xxx: for safety only for now, param3 is unused by VEHICLE_CMD_DO_SET_SERVO
			if (armed->armed && cmd->param3 > 0.5 && parachute_enabled) {
				transition_result_t failsafe_res = failsafe_state_transition(status, FAILSAFE_STATE_TERMINATION);
				cmd_result = VEHICLE_CMD_RESULT_ACCEPTED;

			} else {
				/* reject parachute depoyment not armed */
				cmd_result = VEHICLE_CMD_RESULT_TEMPORARILY_REJECTED;
			}

		}
		break;
#endif

	case VEHICLE_CMD_DO_SET_HOME: {
			bool use_current = cmd->param1 > 0.5f;

			if (use_current) {
				/* use current position */
				if (status->condition_global_position_valid) {
					home->lat = global_pos->lat;
					home->lon = global_pos->lon;
					home->alt = global_pos->alt;

					home->timestamp = hrt_absolute_time();

					cmd_result = VEHICLE_CMD_RESULT_ACCEPTED;

				} else {
					cmd_result = VEHICLE_CMD_RESULT_TEMPORARILY_REJECTED;
				}

			} else {
				/* use specified position */
				home->lat = cmd->param5;
				home->lon = cmd->param6;
				home->alt = cmd->param7;

				home->timestamp = hrt_absolute_time();

				cmd_result = VEHICLE_CMD_RESULT_ACCEPTED;
			}

			if (cmd_result == VEHICLE_CMD_RESULT_ACCEPTED) {
				warnx("home: lat = %.7f, lon = %.7f, alt = %.2f ", home->lat, home->lon, (double)home->alt);
				mavlink_log_info(mavlink_fd, "[cmd] home: %.7f, %.7f, %.2f", home->lat, home->lon, (double)home->alt);

				/* announce new home position */
				if (*home_pub > 0) {
					orb_publish(ORB_ID(home_position), *home_pub, home);

				} else {
					*home_pub = orb_advertise(ORB_ID(home_position), home);
				}

				/* mark home position as set */
				status->condition_home_position_valid = true;
			}
		}
		break;

	case VEHICLE_CMD_PREFLIGHT_REBOOT_SHUTDOWN:
	case VEHICLE_CMD_PREFLIGHT_CALIBRATION:
	case VEHICLE_CMD_PREFLIGHT_SET_SENSOR_OFFSETS:
	case VEHICLE_CMD_PREFLIGHT_STORAGE:
		/* ignore commands that handled in low prio loop */
		break;

	default:
		/* Warn about unsupported commands, this makes sense because only commands
		 * to this component ID (or all) are passed by mavlink. */
		answer_command(*cmd, VEHICLE_CMD_RESULT_UNSUPPORTED);
		break;
	}

	if (cmd_result != VEHICLE_CMD_RESULT_UNSUPPORTED) {
		/* already warned about unsupported commands in "default" case */
		answer_command(*cmd, cmd_result);
	}

	/* send any requested ACKs */
	if (cmd->confirmation > 0 && cmd_result != VEHICLE_CMD_RESULT_UNSUPPORTED) {
		/* send acknowledge command */
		// XXX TODO
	}

}

int commander_thread_main(int argc, char *argv[])
{
	/* not yet initialized */
	commander_initialized = false;

	bool arm_tune_played = false;
	bool was_armed = false;

	/* set parameters */
	param_t _param_sys_type = param_find("MAV_TYPE");
	param_t _param_system_id = param_find("MAV_SYS_ID");
	param_t _param_component_id = param_find("MAV_COMP_ID");
	param_t _param_takeoff_alt = param_find("NAV_TAKEOFF_ALT");
	param_t _param_enable_parachute = param_find("NAV_PARACHUTE_EN");
	param_t _param_enable_datalink_loss = param_find("COM_DL_LOSS_EN");

	/* welcome user */
	warnx("starting");

	char *main_states_str[MAIN_STATE_MAX];
<<<<<<< HEAD
	main_states_str[MAIN_STATE_MANUAL]			= "MANUAL";
	main_states_str[MAIN_STATE_ALTCTL]			= "ALTCTL";
	main_states_str[MAIN_STATE_POSCTL]			= "POSCTL";
	main_states_str[MAIN_STATE_AUTO_MISSION]		= "AUTO_MISSION";
	main_states_str[MAIN_STATE_AUTO_LOITER]			= "AUTO_LOITER";
	main_states_str[MAIN_STATE_AUTO_RTL]			= "AUTO_RTL";
	main_states_str[MAIN_STATE_ACRO]			= "ACRO";
=======
	main_states_str[0] = "MANUAL";
	main_states_str[1] = "ALTCTL";
	main_states_str[2] = "POSCTL";
	main_states_str[3] = "AUTO";
	main_states_str[4] = "ACRO";
	main_states_str[5] = "OFFBOARD";
>>>>>>> 9d18da44

	char *arming_states_str[ARMING_STATE_MAX];
	arming_states_str[ARMING_STATE_INIT]			= "INIT";
	arming_states_str[ARMING_STATE_STANDBY]			= "STANDBY";
	arming_states_str[ARMING_STATE_ARMED]			= "ARMED";
	arming_states_str[ARMING_STATE_ARMED_ERROR]		= "ARMED_ERROR";
	arming_states_str[ARMING_STATE_STANDBY_ERROR]		= "STANDBY_ERROR";
	arming_states_str[ARMING_STATE_REBOOT]			= "REBOOT";
	arming_states_str[ARMING_STATE_IN_AIR_RESTORE]		= "IN_AIR_RESTORE";

	char *nav_states_str[NAVIGATION_STATE_MAX];
	nav_states_str[NAVIGATION_STATE_MANUAL]			= "MANUAL";
	nav_states_str[NAVIGATION_STATE_ALTCTL]			= "ALTCTL";
	nav_states_str[NAVIGATION_STATE_POSCTL]			= "POSCTL";
	nav_states_str[NAVIGATION_STATE_AUTO_MISSION]		= "AUTO_MISSION";
	nav_states_str[NAVIGATION_STATE_AUTO_LOITER]		= "AUTO_LOITER";
	nav_states_str[NAVIGATION_STATE_AUTO_RTL]		= "AUTO_RTL";
	nav_states_str[NAVIGATION_STATE_AUTO_RTGS]		= "AUTO_RTGS";
	nav_states_str[NAVIGATION_STATE_ACRO]			= "ACRO";
	nav_states_str[NAVIGATION_STATE_LAND]			= "LAND";
	nav_states_str[NAVIGATION_STATE_DESCEND]		= "DESCEND";
	nav_states_str[NAVIGATION_STATE_TERMINATION]		= "TERMINATION";

	/* pthread for slow low prio thread */
	pthread_t commander_low_prio_thread;

	/* initialize */
	if (led_init() != 0) {
		warnx("ERROR: Failed to initialize leds");
	}

	if (buzzer_init() != OK) {
		warnx("ERROR: Failed to initialize buzzer");
	}

	mavlink_fd = open(MAVLINK_LOG_DEVICE, 0);

	/* vehicle status topic */
	memset(&status, 0, sizeof(status));
	status.condition_landed = true;	// initialize to safe value
	// We want to accept RC inputs as default
	status.rc_input_blocked = false;
	status.main_state = MAIN_STATE_MANUAL;
	status.nav_state = NAVIGATION_STATE_MANUAL;
	status.arming_state = ARMING_STATE_INIT;
	status.hil_state = HIL_STATE_OFF;
	status.failsafe = false;

	/* neither manual nor offboard control commands have been received */
	status.offboard_control_signal_found_once = false;
	status.rc_signal_found_once = false;

	/* mark all signals lost as long as they haven't been found */
	status.rc_signal_lost = true;
	status.offboard_control_signal_lost = true;
	status.data_link_lost = true;

	/* set battery warning flag */
	status.battery_warning = VEHICLE_BATTERY_WARNING_NONE;
	status.condition_battery_voltage_valid = false;

	// XXX for now just set sensors as initialized
	status.condition_system_sensors_initialized = true;

	status.counter++;
	status.timestamp = hrt_absolute_time();

	/* publish initial state */
	status_pub = orb_advertise(ORB_ID(vehicle_status), &status);

	/* armed topic */
	orb_advert_t armed_pub;
	/* Initialize armed with all false */
	memset(&armed, 0, sizeof(armed));

	/* vehicle control mode topic */
	memset(&control_mode, 0, sizeof(control_mode));
	orb_advert_t control_mode_pub = orb_advertise(ORB_ID(vehicle_control_mode), &control_mode);

	armed_pub = orb_advertise(ORB_ID(actuator_armed), &armed);

	/* home position */
	orb_advert_t home_pub = -1;
	struct home_position_s home;
	memset(&home, 0, sizeof(home));

	if (status_pub < 0) {
		warnx("ERROR: orb_advertise for topic vehicle_status failed (uorb app running?).\n");
		warnx("exiting.");
		exit(ERROR);
	}

	mavlink_log_info(mavlink_fd, "[cmd] started");

	int ret;

	pthread_attr_t commander_low_prio_attr;
	pthread_attr_init(&commander_low_prio_attr);
	pthread_attr_setstacksize(&commander_low_prio_attr, 2900);

	struct sched_param param;
	(void)pthread_attr_getschedparam(&commander_low_prio_attr, &param);

	/* low priority */
	param.sched_priority = SCHED_PRIORITY_DEFAULT - 50;
	(void)pthread_attr_setschedparam(&commander_low_prio_attr, &param);
	pthread_create(&commander_low_prio_thread, &commander_low_prio_attr, commander_low_prio_loop, NULL);
	pthread_attr_destroy(&commander_low_prio_attr);

	/* Start monitoring loop */
	unsigned counter = 0;
	unsigned stick_off_counter = 0;
	unsigned stick_on_counter = 0;

	bool low_battery_voltage_actions_done = false;
	bool critical_battery_voltage_actions_done = false;

	hrt_abstime last_idle_time = 0;
	hrt_abstime start_time = 0;
	hrt_abstime last_auto_state_valid = 0;

	bool status_changed = true;
	bool param_init_forced = true;

	bool updated = false;

	bool rc_calibration_ok = (OK == rc_calibration_check(mavlink_fd));

	/* Subscribe to safety topic */
	int safety_sub = orb_subscribe(ORB_ID(safety));
	memset(&safety, 0, sizeof(safety));
	safety.safety_switch_available = false;
	safety.safety_off = false;

	/* Subscribe to mission result topic */
	int mission_result_sub = orb_subscribe(ORB_ID(mission_result));
	struct mission_result_s mission_result;
	memset(&mission_result, 0, sizeof(mission_result));

	/* Subscribe to manual control data */
	int sp_man_sub = orb_subscribe(ORB_ID(manual_control_setpoint));
	struct manual_control_setpoint_s sp_man;
	memset(&sp_man, 0, sizeof(sp_man));

	/* Subscribe to offboard control data */
	int sp_offboard_sub = orb_subscribe(ORB_ID(offboard_control_setpoint));
	memset(&sp_offboard, 0, sizeof(sp_offboard));

	/* Subscribe to telemetry status */
	int telemetry_sub = orb_subscribe(ORB_ID(telemetry_status));
	struct telemetry_status_s telemetry;
	memset(&telemetry, 0, sizeof(telemetry));

	/* Subscribe to global position */
	int global_position_sub = orb_subscribe(ORB_ID(vehicle_global_position));
	struct vehicle_global_position_s global_position;
	memset(&global_position, 0, sizeof(global_position));
	/* Init EPH and EPV */
	global_position.eph = 1000.0f;
	global_position.epv = 1000.0f;

	/* Subscribe to local position data */
	int local_position_sub = orb_subscribe(ORB_ID(vehicle_local_position));
	struct vehicle_local_position_s local_position;
	memset(&local_position, 0, sizeof(local_position));

	/*
	 * The home position is set based on GPS only, to prevent a dependency between
	 * position estimator and commander. RAW GPS is more than good enough for a
	 * non-flying vehicle.
	 */

	/* Subscribe to GPS topic */
	int gps_sub = orb_subscribe(ORB_ID(vehicle_gps_position));
	struct vehicle_gps_position_s gps_position;
	memset(&gps_position, 0, sizeof(gps_position));

	/* Subscribe to sensor topic */
	int sensor_sub = orb_subscribe(ORB_ID(sensor_combined));
	struct sensor_combined_s sensors;
	memset(&sensors, 0, sizeof(sensors));

	/* Subscribe to differential pressure topic */
	int diff_pres_sub = orb_subscribe(ORB_ID(differential_pressure));
	struct differential_pressure_s diff_pres;
	memset(&diff_pres, 0, sizeof(diff_pres));

	/* Subscribe to command topic */
	int cmd_sub = orb_subscribe(ORB_ID(vehicle_command));
	struct vehicle_command_s cmd;
	memset(&cmd, 0, sizeof(cmd));

	/* Subscribe to parameters changed topic */
	int param_changed_sub = orb_subscribe(ORB_ID(parameter_update));
	struct parameter_update_s param_changed;
	memset(&param_changed, 0, sizeof(param_changed));

	/* Subscribe to battery topic */
	int battery_sub = orb_subscribe(ORB_ID(battery_status));
	struct battery_status_s battery;
	memset(&battery, 0, sizeof(battery));

	/* Subscribe to subsystem info topic */
	int subsys_sub = orb_subscribe(ORB_ID(subsystem_info));
	struct subsystem_info_s info;
	memset(&info, 0, sizeof(info));

	/* Subscribe to position setpoint triplet */
	int pos_sp_triplet_sub = orb_subscribe(ORB_ID(position_setpoint_triplet));
	struct position_setpoint_triplet_s pos_sp_triplet;
	memset(&pos_sp_triplet, 0, sizeof(pos_sp_triplet));

	control_status_leds(&status, &armed, true);

	/* now initialized */
	commander_initialized = true;
	thread_running = true;

	start_time = hrt_absolute_time();

	transition_result_t arming_ret;

	int32_t datalink_loss_enabled = false;

	/* check which state machines for changes, clear "changed" flag */
	bool arming_state_changed = false;
	bool main_state_changed = false;
	bool failsafe_old = false;

	while (!thread_should_exit) {

		if (mavlink_fd < 0 && counter % (1000000 / MAVLINK_OPEN_INTERVAL) == 0) {
			/* try to open the mavlink log device every once in a while */
			mavlink_fd = open(MAVLINK_LOG_DEVICE, 0);
		}

		arming_ret = TRANSITION_NOT_CHANGED;


		/* update parameters */
		orb_check(param_changed_sub, &updated);

		if (updated || param_init_forced) {
			param_init_forced = false;
			/* parameters changed */
			orb_copy(ORB_ID(parameter_update), param_changed_sub, &param_changed);

			/* update parameters */
			if (!armed.armed) {
				if (param_get(_param_sys_type, &(status.system_type)) != OK) {
					warnx("failed getting new system type");
				}

				/* disable manual override for all systems that rely on electronic stabilization */
				if (status.system_type == VEHICLE_TYPE_COAXIAL ||
				    status.system_type == VEHICLE_TYPE_HELICOPTER ||
				    status.system_type == VEHICLE_TYPE_TRICOPTER ||
				    status.system_type == VEHICLE_TYPE_QUADROTOR ||
				    status.system_type == VEHICLE_TYPE_HEXAROTOR ||
				    status.system_type == VEHICLE_TYPE_OCTOROTOR) {
					status.is_rotary_wing = true;

				} else {
					status.is_rotary_wing = false;
				}

				/* check and update system / component ID */
				param_get(_param_system_id, &(status.system_id));
				param_get(_param_component_id, &(status.component_id));
				status_changed = true;

				/* re-check RC calibration */
				rc_calibration_ok = (OK == rc_calibration_check(mavlink_fd));
			}

			/* navigation parameters */
			param_get(_param_takeoff_alt, &takeoff_alt);
			param_get(_param_enable_parachute, &parachute_enabled);
			param_get(_param_enable_datalink_loss, &datalink_loss_enabled);
		}

		orb_check(sp_man_sub, &updated);

		if (updated) {
			orb_copy(ORB_ID(manual_control_setpoint), sp_man_sub, &sp_man);
		}

		orb_check(sp_offboard_sub, &updated);

		if (updated) {
			orb_copy(ORB_ID(offboard_control_setpoint), sp_offboard_sub, &sp_offboard);
		}

		orb_check(telemetry_sub, &updated);

		if (updated) {
			orb_copy(ORB_ID(telemetry_status), telemetry_sub, &telemetry);
		}

		orb_check(sensor_sub, &updated);

		if (updated) {
			orb_copy(ORB_ID(sensor_combined), sensor_sub, &sensors);
		}

		orb_check(diff_pres_sub, &updated);

		if (updated) {
			orb_copy(ORB_ID(differential_pressure), diff_pres_sub, &diff_pres);
		}

		check_valid(diff_pres.timestamp, DIFFPRESS_TIMEOUT, true, &(status.condition_airspeed_valid), &status_changed);

		/* update safety topic */
		orb_check(safety_sub, &updated);

		if (updated) {
			orb_copy(ORB_ID(safety), safety_sub, &safety);

			/* disarm if safety is now on and still armed */
			if (status.hil_state == HIL_STATE_OFF && safety.safety_switch_available && !safety.safety_off && armed.armed) {
				arming_state_t new_arming_state = (status.arming_state == ARMING_STATE_ARMED ? ARMING_STATE_STANDBY : ARMING_STATE_STANDBY_ERROR);

				if (TRANSITION_CHANGED == arming_state_transition(&status, &safety, new_arming_state, &armed)) {
					mavlink_log_info(mavlink_fd, "[cmd] DISARMED by safety switch");
					arming_state_changed = true;
				}
			}
		}

		/* update global position estimate */
		orb_check(global_position_sub, &updated);

		if (updated) {
			/* position changed */
			orb_copy(ORB_ID(vehicle_global_position), global_position_sub, &global_position);
		}

		/* update local position estimate */
		orb_check(local_position_sub, &updated);

		if (updated) {
			/* position changed */
			orb_copy(ORB_ID(vehicle_local_position), local_position_sub, &local_position);
		}

		/* update condition_global_position_valid */
		/* hysteresis for EPH/EPV */
		bool eph_epv_good;

		if (status.condition_global_position_valid) {
			if (global_position.eph > eph_epv_threshold * 2.0f || global_position.epv > eph_epv_threshold * 2.0f) {
				eph_epv_good = false;

			} else {
				eph_epv_good = true;
			}

		} else {
			if (global_position.eph < eph_epv_threshold && global_position.epv < eph_epv_threshold) {
				eph_epv_good = true;

			} else {
				eph_epv_good = false;
			}
		}

		check_valid(global_position.timestamp, POSITION_TIMEOUT, eph_epv_good, &(status.condition_global_position_valid), &status_changed);

		/* check if GPS fix is ok */

		/* update home position */
		if (!status.condition_home_position_valid && status.condition_global_position_valid && !armed.armed &&
		    (global_position.eph < eph_epv_threshold) && (global_position.epv < eph_epv_threshold)) {

			home.lat = global_position.lat;
			home.lon = global_position.lon;
			home.alt = global_position.alt;

			home.x = local_position.x;
			home.y = local_position.y;
			home.z = local_position.z;

			warnx("home: lat = %.7f, lon = %.7f, alt = %.2f ", home.lat, home.lon, (double)home.alt);
			mavlink_log_info(mavlink_fd, "[cmd] home: %.7f, %.7f, %.2f", home.lat, home.lon, (double)home.alt);

			/* announce new home position */
			if (home_pub > 0) {
				orb_publish(ORB_ID(home_position), home_pub, &home);

			} else {
				home_pub = orb_advertise(ORB_ID(home_position), &home);
			}

			/* mark home position as set */
			status.condition_home_position_valid = true;
			tune_positive(true);
		}

		/* update condition_local_position_valid and condition_local_altitude_valid */
		/* hysteresis for EPH */
		bool local_eph_good;

		if (status.condition_global_position_valid) {
			if (local_position.eph > eph_epv_threshold * 2.0f) {
				local_eph_good = false;

			} else {
				local_eph_good = true;
			}

		} else {
			if (local_position.eph < eph_epv_threshold) {
				local_eph_good = true;

			} else {
				local_eph_good = false;
			}
		}
		check_valid(local_position.timestamp, POSITION_TIMEOUT, local_position.xy_valid && local_eph_good, &(status.condition_local_position_valid), &status_changed);
		check_valid(local_position.timestamp, POSITION_TIMEOUT, local_position.z_valid, &(status.condition_local_altitude_valid), &status_changed);

		if (status.condition_local_altitude_valid) {
			if (status.condition_landed != local_position.landed) {
				status.condition_landed = local_position.landed;
				status_changed = true;

				if (status.condition_landed) {
					mavlink_log_critical(mavlink_fd, "#audio: LANDED");

				} else {
					mavlink_log_critical(mavlink_fd, "#audio: IN AIR");
				}
			}
		}

		/* update battery status */
		orb_check(battery_sub, &updated);

		if (updated) {
			orb_copy(ORB_ID(battery_status), battery_sub, &battery);

			/* only consider battery voltage if system has been running 2s and battery voltage is valid */
			if (hrt_absolute_time() > start_time + 2000000 && battery.voltage_filtered_v > 0.0f) {
				status.battery_voltage = battery.voltage_filtered_v;
				status.battery_current = battery.current_a;
				status.condition_battery_voltage_valid = true;
				status.battery_remaining = battery_remaining_estimate_voltage(battery.voltage_filtered_v, battery.discharged_mah);
			}
		}

		/* update subsystem */
		orb_check(subsys_sub, &updated);

		if (updated) {
			orb_copy(ORB_ID(subsystem_info), subsys_sub, &info);

			warnx("subsystem changed: %d\n", (int)info.subsystem_type);

			/* mark / unmark as present */
			if (info.present) {
				status.onboard_control_sensors_present |= info.subsystem_type;

			} else {
				status.onboard_control_sensors_present &= ~info.subsystem_type;
			}

			/* mark / unmark as enabled */
			if (info.enabled) {
				status.onboard_control_sensors_enabled |= info.subsystem_type;

			} else {
				status.onboard_control_sensors_enabled &= ~info.subsystem_type;
			}

			/* mark / unmark as ok */
			if (info.ok) {
				status.onboard_control_sensors_health |= info.subsystem_type;

			} else {
				status.onboard_control_sensors_health &= ~info.subsystem_type;
			}

			status_changed = true;
		}

		/* update position setpoint triplet */
		orb_check(pos_sp_triplet_sub, &updated);

		if (updated) {
			orb_copy(ORB_ID(position_setpoint_triplet), pos_sp_triplet_sub, &pos_sp_triplet);
		}

		if (counter % (1000000 / COMMANDER_MONITORING_INTERVAL) == 0) {
			/* compute system load */
			uint64_t interval_runtime = system_load.tasks[0].total_runtime - last_idle_time;

			if (last_idle_time > 0) {
				status.load = 1.0f - ((float)interval_runtime / 1e6f);        //system load is time spent in non-idle
			}

			last_idle_time = system_load.tasks[0].total_runtime;

			/* check if board is connected via USB */
			//struct stat statbuf;
			//on_usb_power = (stat("/dev/ttyACM0", &statbuf) == 0);
		}

		/* if battery voltage is getting lower, warn using buzzer, etc. */
		if (status.condition_battery_voltage_valid && status.battery_remaining < 0.25f && !low_battery_voltage_actions_done) {
			low_battery_voltage_actions_done = true;
			mavlink_log_critical(mavlink_fd, "#audio: WARNING: LOW BATTERY");
			status.battery_warning = VEHICLE_BATTERY_WARNING_LOW;
			status_changed = true;

		} else if (status.condition_battery_voltage_valid && status.battery_remaining < 0.1f && !critical_battery_voltage_actions_done && low_battery_voltage_actions_done) {
			/* critical battery voltage, this is rather an emergency, change state machine */
			critical_battery_voltage_actions_done = true;
			mavlink_log_critical(mavlink_fd, "#audio: EMERGENCY: CRITICAL BATTERY");
			status.battery_warning = VEHICLE_BATTERY_WARNING_CRITICAL;

			if (armed.armed) {
				arming_ret = arming_state_transition(&status, &safety, ARMING_STATE_ARMED_ERROR, &armed);

				if (arming_ret == TRANSITION_CHANGED) {
					warnx("changed 1");
					arming_state_changed = true;
				}

			} else {
				arming_ret = arming_state_transition(&status, &safety, ARMING_STATE_STANDBY_ERROR, &armed);

				if (arming_ret == TRANSITION_CHANGED) {
					warnx("changed 2");
					arming_state_changed = true;
				}
			}
			status_changed = true;
		}

		/* End battery voltage check */

		/* If in INIT state, try to proceed to STANDBY state */
		if (status.arming_state == ARMING_STATE_INIT && low_prio_task == LOW_PRIO_TASK_NONE) {
			/* TODO: check for sensors */
			arming_ret = arming_state_transition(&status, &safety, ARMING_STATE_STANDBY, &armed);

			if (arming_ret == TRANSITION_CHANGED) {
				arming_state_changed = true;
			}

		} else {
			/* TODO: Add emergency stuff if sensors are lost */
		}


		/*
		 * Check for valid position information.
		 *
		 * If the system has a valid position source from an onboard
		 * position estimator, it is safe to operate it autonomously.
		 * The flag_vector_flight_mode_ok flag indicates that a minimum
		 * set of position measurements is available.
		 */

		orb_check(gps_sub, &updated);

		if (updated) {
			orb_copy(ORB_ID(vehicle_gps_position), gps_sub, &gps_position);
		}

		orb_check(mission_result_sub, &updated);

		if (updated) {
			orb_copy(ORB_ID(mission_result), mission_result_sub, &mission_result);
		}

		/* RC input check */
		if (!status.rc_input_blocked && sp_man.timestamp != 0 && hrt_absolute_time() < sp_man.timestamp + RC_TIMEOUT) {
			/* handle the case where RC signal was regained */
			if (!status.rc_signal_found_once) {
				status.rc_signal_found_once = true;
				mavlink_log_critical(mavlink_fd, "#audio: detected RC signal first time");
				status_changed = true;

			} else {
				if (status.rc_signal_lost) {
					mavlink_log_critical(mavlink_fd, "#audio: RC signal regained");
					status_changed = true;
				}
			}

			status.rc_signal_lost = false;

			/* check if left stick is in lower left position and we are in MANUAL or AUTO_READY mode or (ASSIST mode and landed) -> disarm
			 * do it only for rotary wings */
			if (status.is_rotary_wing &&
			    (status.arming_state == ARMING_STATE_ARMED || status.arming_state == ARMING_STATE_ARMED_ERROR) &&
			    (status.main_state == MAIN_STATE_MANUAL || status.main_state == MAIN_STATE_ACRO || status.condition_landed) &&
			    sp_man.r < -STICK_ON_OFF_LIMIT && sp_man.z < 0.1f) {

				if (stick_off_counter > STICK_ON_OFF_COUNTER_LIMIT) {
					/* disarm to STANDBY if ARMED or to STANDBY_ERROR if ARMED_ERROR */
					arming_state_t new_arming_state = (status.arming_state == ARMING_STATE_ARMED ? ARMING_STATE_STANDBY : ARMING_STATE_STANDBY_ERROR);
					arming_ret = arming_state_transition(&status, &safety, new_arming_state, &armed);
					if (arming_ret == TRANSITION_CHANGED) {
						arming_state_changed = true;
					}
					stick_off_counter = 0;

				} else {
					stick_off_counter++;
				}

			} else {
				stick_off_counter = 0;
			}

			/* check if left stick is in lower right position and we're in MANUAL mode -> arm */
			if (status.arming_state == ARMING_STATE_STANDBY &&
			    sp_man.r > STICK_ON_OFF_LIMIT && sp_man.z < 0.1f) {
				if (stick_on_counter > STICK_ON_OFF_COUNTER_LIMIT) {
					if (safety.safety_switch_available && !safety.safety_off && status.hil_state == HIL_STATE_OFF) {
						print_reject_arm("#audio: NOT ARMING: Press safety switch first.");

					} else if (status.main_state != MAIN_STATE_MANUAL) {
						print_reject_arm("#audio: NOT ARMING: Switch to MANUAL mode first.");

					} else {
						arming_ret = arming_state_transition(&status, &safety, ARMING_STATE_ARMED, &armed);
						if (arming_ret == TRANSITION_CHANGED) {
							arming_state_changed = true;
						}
					}

					stick_on_counter = 0;

				} else {
					stick_on_counter++;
				}

			} else {
				stick_on_counter = 0;
			}

			if (arming_ret == TRANSITION_CHANGED) {
				if (status.arming_state == ARMING_STATE_ARMED) {
					mavlink_log_info(mavlink_fd, "[cmd] ARMED by RC");

				} else {
					mavlink_log_info(mavlink_fd, "[cmd] DISARMED by RC");
				}
				arming_state_changed = true;

			} else if (arming_ret == TRANSITION_DENIED) {
				/* DENIED here indicates bug in the commander */
				mavlink_log_critical(mavlink_fd, "ERROR: arming state transition denied");
			}

			/* evaluate the main state machine according to mode switches */
			transition_result_t main_res = set_main_state_rc(&status, &sp_man);

			/* play tune on mode change only if armed, blink LED always */
			if (main_res == TRANSITION_CHANGED) {
				tune_positive(armed.armed);
				main_state_changed = true;

			} else if (main_res == TRANSITION_DENIED) {
				/* DENIED here indicates bug in the commander */
				mavlink_log_critical(mavlink_fd, "ERROR: main state transition denied");
			}

		} else {
			if (!status.rc_signal_lost) {
				mavlink_log_critical(mavlink_fd, "#audio: CRITICAL: RC SIGNAL LOST");
				status.rc_signal_lost = true;
				status_changed = true;
			}
		}

<<<<<<< HEAD
		/* data link check */
		if (hrt_absolute_time() < telemetry.heartbeat_time + DL_TIMEOUT) {
			/* handle the case where data link was regained */
			if (status.data_link_lost) {
				mavlink_log_critical(mavlink_fd, "#audio: data link regained");
				status.data_link_lost = false;
				status_changed = true;
=======
			if (armed.armed) {
				if (status.main_state == MAIN_STATE_AUTO) {
					/* check if AUTO mode still allowed */
					transition_result_t auto_res = main_state_transition(&status, MAIN_STATE_AUTO);

					if (auto_res == TRANSITION_NOT_CHANGED) {
						last_auto_state_valid = hrt_absolute_time();
					}

					/* still invalid state after the timeout interval, execute failsafe */
					if ((hrt_elapsed_time(&last_auto_state_valid) > FAILSAFE_DEFAULT_TIMEOUT) && (auto_res == TRANSITION_DENIED)) {
						/* AUTO mode denied, don't try RTL, switch to failsafe state LAND */
						auto_res = failsafe_state_transition(&status, FAILSAFE_STATE_LAND);

						if (auto_res == TRANSITION_DENIED) {
							/* LAND not allowed, set TERMINATION state */
							(void)failsafe_state_transition(&status, FAILSAFE_STATE_TERMINATION);
						}
					}

				} else {
					transition_result_t offboard_res = TRANSITION_DENIED;
					if (status.main_state == MAIN_STATE_OFFBOARD) {
						/* check if OFFBOARD mode still allowed */
						offboard_res = main_state_transition(&status, MAIN_STATE_OFFBOARD);
					}

					if (offboard_res == TRANSITION_DENIED) {
						/* not in OFFBOARD mode or OFFBOARD is not allowed anymore, switch to failsafe */
						transition_result_t failsafe_res = TRANSITION_DENIED;

						if (!status.condition_landed) {
							/* vehicle is not landed, try to perform RTL */
							failsafe_res = failsafe_state_transition(&status, FAILSAFE_STATE_RTL);
						}

						if (failsafe_res == TRANSITION_DENIED) {
							/* RTL not allowed (no global position estimate) or not wanted, try LAND */
							failsafe_res = failsafe_state_transition(&status, FAILSAFE_STATE_LAND);

							if (failsafe_res == TRANSITION_DENIED) {
								/* LAND not allowed, set TERMINATION state */
								(void)failsafe_state_transition(&status, FAILSAFE_STATE_TERMINATION);
							}
						}
					}
				}

			} else {
				if (status.failsafe_state != FAILSAFE_STATE_NORMAL) {
					/* reset failsafe when disarmed */
					(void)failsafe_state_transition(&status, FAILSAFE_STATE_NORMAL);
				}
>>>>>>> 9d18da44
			}

<<<<<<< HEAD
		} else {
			if (!status.data_link_lost) {
				mavlink_log_critical(mavlink_fd, "#audio: CRITICAL: DATA LINK LOST");
				status.data_link_lost = true;
				status_changed = true;
=======
		/* check offboard signal */
		if (sp_offboard.timestamp != 0 && hrt_absolute_time() < sp_offboard.timestamp + OFFBOARD_TIMEOUT) {
			if (!status.offboard_control_signal_found_once) {
				status.offboard_control_signal_found_once = true;
				mavlink_log_info(mavlink_fd, "[cmd] detected offboard signal first time");
				status_changed = true;

			} else {
				if (status.offboard_control_signal_lost) {
					mavlink_log_info(mavlink_fd, "[cmd] offboard signal regained");
					status_changed = true;
				}
			}

			status.offboard_control_signal_lost = false;

		} else {
			if (!status.offboard_control_signal_lost) {
				mavlink_log_critical(mavlink_fd, "[cmd[ CRITICAL: OFFBOARD SIGNAL LOST");
				status.offboard_control_signal_lost = true;
				status_changed = true;
			}
		}

		// TODO remove this hack
		/* flight termination in manual mode if assist switch is on POSCTL position */
		if (!status.is_rotary_wing && parachute_enabled && armed.armed && status.main_state == MAIN_STATE_MANUAL && sp_man.posctl_switch == SWITCH_POS_ON) {
			if (TRANSITION_CHANGED == failsafe_state_transition(&status, FAILSAFE_STATE_TERMINATION)) {
				tune_positive(armed.armed);
>>>>>>> 9d18da44
			}
		}

		/* handle commands last, as the system needs to be updated to handle them */
		orb_check(cmd_sub, &updated);

		if (updated) {
			/* got command */
			orb_copy(ORB_ID(vehicle_command), cmd_sub, &cmd);

			/* handle it */
			if (handle_command(&status, &safety, &cmd, &armed, &home, &global_position, &home_pub)) {
				status_changed = true;
			}
		}

		hrt_abstime t1 = hrt_absolute_time();

		/* print new state */
		if (arming_state_changed) {
			status_changed = true;
			mavlink_log_info(mavlink_fd, "[cmd] arming state: %s", arming_states_str[status.arming_state]);

			/* update home position on arming if at least 2s from commander start spent to avoid setting home on in-air restart */
			if (armed.armed && !was_armed && hrt_absolute_time() > start_time + 2000000 && status.condition_global_position_valid &&
			    (global_position.eph < eph_epv_threshold) && (global_position.epv < eph_epv_threshold)) {

				// TODO remove code duplication
				home.lat = global_position.lat;
				home.lon = global_position.lon;
				home.alt = global_position.alt;

				home.x = local_position.x;
				home.y = local_position.y;
				home.z = local_position.z;

				warnx("home: lat = %.7f, lon = %.7f, alt = %.2f ", home.lat, home.lon, (double)home.alt);
				mavlink_log_info(mavlink_fd, "home: %.7f, %.7f, %.2f", home.lat, home.lon, (double)home.alt);

				/* announce new home position */
				if (home_pub > 0) {
					orb_publish(ORB_ID(home_position), home_pub, &home);

				} else {
					home_pub = orb_advertise(ORB_ID(home_position), &home);
				}

				/* mark home position as set */
				status.condition_home_position_valid = true;
			}
			arming_state_changed = false;
		}

		was_armed = armed.armed;

		/* now set navigation state according to failsafe and main state */
		bool nav_state_changed = set_nav_state(&status, (bool)datalink_loss_enabled,
						       mission_result.mission_finished);

		// TODO handle mode changes by commands
		if (main_state_changed) {
			status_changed = true;
			warnx("main state: %s", main_states_str[status.main_state]);
			mavlink_log_info(mavlink_fd, "[cmd] main state: %s", main_states_str[status.main_state]);
			main_state_changed = false;
		}

		if (status.failsafe != failsafe_old) {
			status_changed = true;
			mavlink_log_info(mavlink_fd, "[cmd] failsafe state: %i", status.failsafe);
			failsafe_old = status.failsafe;
		}

		if (nav_state_changed) {
			status_changed = true;
			warnx("nav state: %s", nav_states_str[status.nav_state]);
			mavlink_log_info(mavlink_fd, "[cmd] nav state: %s", nav_states_str[status.nav_state]);
		}

		/* publish states (armed, control mode, vehicle status) at least with 5 Hz */
		if (counter % (200000 / COMMANDER_MONITORING_INTERVAL) == 0 || status_changed) {
			set_control_mode();
			control_mode.timestamp = t1;
			orb_publish(ORB_ID(vehicle_control_mode), control_mode_pub, &control_mode);

			status.timestamp = t1;
			orb_publish(ORB_ID(vehicle_status), status_pub, &status);

			armed.timestamp = t1;
			orb_publish(ORB_ID(actuator_armed), armed_pub, &armed);
		}

		/* play arming and battery warning tunes */
		if (!arm_tune_played && armed.armed && (!safety.safety_switch_available || (safety.safety_switch_available && safety.safety_off))) {
			/* play tune when armed */
			set_tune(TONE_ARMING_WARNING_TUNE);
			arm_tune_played = true;

		} else if (status.battery_warning == VEHICLE_BATTERY_WARNING_CRITICAL) {
			/* play tune on battery critical */
			set_tune(TONE_BATTERY_WARNING_FAST_TUNE);

		} else if (status.battery_warning == VEHICLE_BATTERY_WARNING_LOW || status.failsafe) {
			/* play tune on battery warning or failsafe */
			set_tune(TONE_BATTERY_WARNING_SLOW_TUNE);

		} else {
			set_tune(TONE_STOP_TUNE);
		}

		/* reset arm_tune_played when disarmed */
		if (!armed.armed || (safety.safety_switch_available && !safety.safety_off)) {
			arm_tune_played = false;
		}

		fflush(stdout);
		counter++;

		int blink_state = blink_msg_state();

		if (blink_state > 0) {
			/* blinking LED message, don't touch LEDs */
			if (blink_state == 2) {
				/* blinking LED message completed, restore normal state */
				control_status_leds(&status, &armed, true);
			}

		} else {
			/* normal state */
			control_status_leds(&status, &armed, status_changed);
		}

		status_changed = false;

		usleep(COMMANDER_MONITORING_INTERVAL);
	}

	/* wait for threads to complete */
	ret = pthread_join(commander_low_prio_thread, NULL);

	if (ret) {
		warn("join failed: %d", ret);
	}

	rgbled_set_mode(RGBLED_MODE_OFF);

	/* close fds */
	led_deinit();
	buzzer_deinit();
	close(sp_man_sub);
	close(sp_offboard_sub);
	close(local_position_sub);
	close(global_position_sub);
	close(gps_sub);
	close(sensor_sub);
	close(safety_sub);
	close(cmd_sub);
	close(subsys_sub);
	close(diff_pres_sub);
	close(param_changed_sub);
	close(battery_sub);

	thread_running = false;

	return 0;
}

void
check_valid(hrt_abstime timestamp, hrt_abstime timeout, bool valid_in, bool *valid_out, bool *changed)
{
	hrt_abstime t = hrt_absolute_time();
	bool valid_new = (t < timestamp + timeout && t > timeout && valid_in);

	if (*valid_out != valid_new) {
		*valid_out = valid_new;
		*changed = true;
	}
}

void
control_status_leds(vehicle_status_s *status, const actuator_armed_s *actuator_armed, bool changed)
{
	/* driving rgbled */
	if (changed) {
		bool set_normal_color = false;

		/* set mode */
		if (status->arming_state == ARMING_STATE_ARMED) {
			rgbled_set_mode(RGBLED_MODE_ON);
			set_normal_color = true;

		} else if (status->arming_state == ARMING_STATE_ARMED_ERROR) {
			rgbled_set_mode(RGBLED_MODE_BLINK_FAST);
			rgbled_set_color(RGBLED_COLOR_RED);

		} else if (status->arming_state == ARMING_STATE_STANDBY) {
			rgbled_set_mode(RGBLED_MODE_BREATHE);
			set_normal_color = true;

		} else {	// STANDBY_ERROR and other states
			rgbled_set_mode(RGBLED_MODE_BLINK_NORMAL);
			rgbled_set_color(RGBLED_COLOR_RED);
		}

		if (set_normal_color) {
			/* set color */
			if (status->battery_warning == VEHICLE_BATTERY_WARNING_LOW || status->failsafe) {
				rgbled_set_color(RGBLED_COLOR_AMBER);
				/* VEHICLE_BATTERY_WARNING_CRITICAL handled as ARMING_STATE_ARMED_ERROR / ARMING_STATE_STANDBY_ERROR */

			} else {
				if (status->condition_local_position_valid) {
					rgbled_set_color(RGBLED_COLOR_GREEN);

				} else {
					rgbled_set_color(RGBLED_COLOR_BLUE);
				}
			}
		}
	}

#ifdef CONFIG_ARCH_BOARD_PX4FMU_V1

	/* this runs at around 20Hz, full cycle is 16 ticks = 10/16Hz */
	if (actuator_armed->armed) {
		/* armed, solid */
		led_on(LED_BLUE);

	} else if (actuator_armed->ready_to_arm) {
		/* ready to arm, blink at 1Hz */
		if (leds_counter % 20 == 0) {
			led_toggle(LED_BLUE);
		}

	} else {
		/* not ready to arm, blink at 10Hz */
		if (leds_counter % 2 == 0) {
			led_toggle(LED_BLUE);
		}
	}

#endif

	/* give system warnings on error LED, XXX maybe add memory usage warning too */
	if (status->load > 0.95f) {
		if (leds_counter % 2 == 0) {
			led_toggle(LED_AMBER);
		}

	} else {
		led_off(LED_AMBER);
	}

	leds_counter++;
}

transition_result_t
set_main_state_rc(struct vehicle_status_s *status, struct manual_control_setpoint_s *sp_man)
{
	/* set main state according to RC switches */
	transition_result_t res = TRANSITION_DENIED;

	/* offboard switch overrides main switch */
	if (sp_man->offboard_switch == SWITCH_POS_ON) {
		res = main_state_transition(status, MAIN_STATE_OFFBOARD);
		if (res == TRANSITION_DENIED) {
			print_reject_mode(status, "OFFBOARD");

		} else {
			return res;
		}
	}

	/* offboard switched off or denied, check main mode switch */
	switch (sp_man->mode_switch) {
	case SWITCH_POS_NONE:
		res = TRANSITION_NOT_CHANGED;
		warnx("NONE");
		break;

	case SWITCH_POS_OFF:		// MANUAL
		if (sp_man->acro_switch == SWITCH_POS_ON) {
			res = main_state_transition(status, MAIN_STATE_ACRO);

		} else {
			res = main_state_transition(status, MAIN_STATE_MANUAL);
		}
		// TRANSITION_DENIED is not possible here
		break;

	case SWITCH_POS_MIDDLE:		// ASSIST
		if (sp_man->posctl_switch == SWITCH_POS_ON) {
			res = main_state_transition(status, MAIN_STATE_POSCTL);

			if (res != TRANSITION_DENIED) {
				break;	// changed successfully or already in this state
			}

			// else fallback to ALTCTL
			print_reject_mode(status, "POSCTL");
		}

		res = main_state_transition(status, MAIN_STATE_ALTCTL);

		if (res != TRANSITION_DENIED) {
			break;	// changed successfully or already in this mode
		}

		if (sp_man->posctl_switch != SWITCH_POS_ON) {
			print_reject_mode(status, "ALTCTL");
		}

		// else fallback to MANUAL
		res = main_state_transition(status, MAIN_STATE_MANUAL);
		// TRANSITION_DENIED is not possible here
		break;

	case SWITCH_POS_ON:			// AUTO
		if (sp_man->return_switch == SWITCH_POS_ON) {
			res = main_state_transition(status, MAIN_STATE_AUTO_RTL);

			if (res != TRANSITION_DENIED) {
				break;	// changed successfully or already in this state
			}
		} else if (sp_man->loiter_switch == SWITCH_POS_ON) {
			res = main_state_transition(status, MAIN_STATE_AUTO_LOITER);

			if (res != TRANSITION_DENIED) {
				break;	// changed successfully or already in this state
			}
		} else {
			res = main_state_transition(status, MAIN_STATE_AUTO_MISSION);

			if (res != TRANSITION_DENIED) {
				break;	// changed successfully or already in this state
			}
		}

		// else fallback to ALTCTL (POSCTL likely will not work too)
		res = main_state_transition(status, MAIN_STATE_ALTCTL);

		if (res != TRANSITION_DENIED) {
			break;	// changed successfully or already in this state
		}

		// else fallback to MANUAL
		res = main_state_transition(status, MAIN_STATE_MANUAL);
		// TRANSITION_DENIED is not possible here
		break;

	default:
		break;
	}

	return res;
}

void
set_control_mode()
{
	/* set vehicle_control_mode according to set_navigation_state */
	control_mode.flag_armed = armed.armed;
	/* TODO: check this */
	control_mode.flag_external_manual_override_ok = !status.is_rotary_wing;
	control_mode.flag_system_hil_enabled = status.hil_state == HIL_STATE_ON;
	control_mode.flag_control_offboard_enabled = false;

	switch (status.nav_state) {
	case NAVIGATION_STATE_MANUAL:
		control_mode.flag_control_manual_enabled = true;
		control_mode.flag_control_auto_enabled = false;
		control_mode.flag_control_rates_enabled = status.is_rotary_wing;
		control_mode.flag_control_attitude_enabled = status.is_rotary_wing;
		control_mode.flag_control_altitude_enabled = false;
		control_mode.flag_control_climb_rate_enabled = false;
		control_mode.flag_control_position_enabled = false;
		control_mode.flag_control_velocity_enabled = false;
		control_mode.flag_control_termination_enabled = false;
		break;

	case NAVIGATION_STATE_ACRO:
		control_mode.flag_control_manual_enabled = true;
		control_mode.flag_control_auto_enabled = false;
		control_mode.flag_control_rates_enabled = true;
		control_mode.flag_control_attitude_enabled = false;
		control_mode.flag_control_altitude_enabled = false;
		control_mode.flag_control_climb_rate_enabled = false;
		control_mode.flag_control_position_enabled = false;
		control_mode.flag_control_velocity_enabled = false;
		control_mode.flag_control_termination_enabled = false;
		break;

<<<<<<< HEAD
	case NAVIGATION_STATE_ALTCTL:
		control_mode.flag_control_manual_enabled = true;
		control_mode.flag_control_auto_enabled = false;
		control_mode.flag_control_rates_enabled = true;
		control_mode.flag_control_attitude_enabled = true;
		control_mode.flag_control_altitude_enabled = true;
		control_mode.flag_control_climb_rate_enabled = true;
		control_mode.flag_control_position_enabled = false;
		control_mode.flag_control_velocity_enabled = false;
		control_mode.flag_control_termination_enabled = false;
		break;
=======
		case MAIN_STATE_OFFBOARD:
			control_mode.flag_control_manual_enabled = false;
			control_mode.flag_control_auto_enabled = false;
			control_mode.flag_control_offboard_enabled = true;

			switch (sp_offboard.mode) {
			case OFFBOARD_CONTROL_MODE_DIRECT_RATES:
				control_mode.flag_control_rates_enabled = true;
				control_mode.flag_control_attitude_enabled = false;
				control_mode.flag_control_altitude_enabled = false;
				control_mode.flag_control_climb_rate_enabled = false;
				control_mode.flag_control_position_enabled = false;
				control_mode.flag_control_velocity_enabled = false;
				break;
			case OFFBOARD_CONTROL_MODE_DIRECT_ATTITUDE:
				control_mode.flag_control_rates_enabled = true;
				control_mode.flag_control_attitude_enabled = true;
				control_mode.flag_control_altitude_enabled = false;
				control_mode.flag_control_climb_rate_enabled = false;
				control_mode.flag_control_position_enabled = false;
				control_mode.flag_control_velocity_enabled = false;
				break;
			case OFFBOARD_CONTROL_MODE_DIRECT_VELOCITY:
				control_mode.flag_control_rates_enabled = true;
				control_mode.flag_control_attitude_enabled = true;
				control_mode.flag_control_altitude_enabled = false;
				control_mode.flag_control_climb_rate_enabled = true;
				control_mode.flag_control_position_enabled = false;
				control_mode.flag_control_velocity_enabled = true;
				break;
			case OFFBOARD_CONTROL_MODE_DIRECT_POSITION:
				control_mode.flag_control_rates_enabled = true;
				control_mode.flag_control_attitude_enabled = true;
				control_mode.flag_control_altitude_enabled = true;
				control_mode.flag_control_climb_rate_enabled = true;
				control_mode.flag_control_position_enabled = true;
				control_mode.flag_control_velocity_enabled = true;
				break;
			default:
				control_mode.flag_control_rates_enabled = false;
				control_mode.flag_control_attitude_enabled = false;
				control_mode.flag_control_altitude_enabled = false;
				control_mode.flag_control_climb_rate_enabled = false;
				control_mode.flag_control_position_enabled = false;
				control_mode.flag_control_velocity_enabled = false;
			}

			break;

		default:
			break;
		}
>>>>>>> 9d18da44

	case NAVIGATION_STATE_POSCTL:
		control_mode.flag_control_manual_enabled = true;
		control_mode.flag_control_auto_enabled = false;
		control_mode.flag_control_rates_enabled = true;
		control_mode.flag_control_attitude_enabled = true;
		control_mode.flag_control_altitude_enabled = true;
		control_mode.flag_control_climb_rate_enabled = true;
		control_mode.flag_control_position_enabled = true;
		control_mode.flag_control_velocity_enabled = true;
		control_mode.flag_control_termination_enabled = false;
		break;

	case NAVIGATION_STATE_AUTO_MISSION:
	case NAVIGATION_STATE_AUTO_LOITER:
	case NAVIGATION_STATE_AUTO_RTL:
	case NAVIGATION_STATE_AUTO_RTGS:
		control_mode.flag_control_manual_enabled = false;
		control_mode.flag_control_auto_enabled = true;
		control_mode.flag_control_rates_enabled = true;
		control_mode.flag_control_attitude_enabled = true;
		control_mode.flag_control_altitude_enabled = true;
		control_mode.flag_control_climb_rate_enabled = true;
		control_mode.flag_control_position_enabled = true;
		control_mode.flag_control_velocity_enabled = true;
		control_mode.flag_control_termination_enabled = false;
		break;

	case NAVIGATION_STATE_LAND:
		control_mode.flag_control_manual_enabled = false;
		control_mode.flag_control_auto_enabled = true;
		control_mode.flag_control_rates_enabled = true;
		control_mode.flag_control_attitude_enabled = true;
		/* in failsafe LAND mode position may be not available */
		control_mode.flag_control_position_enabled = status.condition_local_position_valid;
		control_mode.flag_control_velocity_enabled = status.condition_local_position_valid;
		control_mode.flag_control_altitude_enabled = true;
		control_mode.flag_control_climb_rate_enabled = true;
		control_mode.flag_control_termination_enabled = false;
		break;

	case NAVIGATION_STATE_TERMINATION:
		/* disable all controllers on termination */
		control_mode.flag_control_manual_enabled = false;
		control_mode.flag_control_auto_enabled = false;
		control_mode.flag_control_rates_enabled = false;
		control_mode.flag_control_attitude_enabled = false;
		control_mode.flag_control_position_enabled = false;
		control_mode.flag_control_velocity_enabled = false;
		control_mode.flag_control_altitude_enabled = false;
		control_mode.flag_control_climb_rate_enabled = false;
		control_mode.flag_control_termination_enabled = true;
		break;

	default:
		break;
	}
}

void
print_reject_mode(struct vehicle_status_s *status, const char *msg)
{
	hrt_abstime t = hrt_absolute_time();

	if (t - last_print_mode_reject_time > PRINT_MODE_REJECT_INTERVAL) {
		last_print_mode_reject_time = t;
		char s[80];
		sprintf(s, "#audio: REJECT %s", msg);
		mavlink_log_critical(mavlink_fd, s);

		/* only buzz if armed, because else we're driving people nuts indoors
		they really need to look at the leds as well. */
		tune_negative(armed.armed);
	}
}

void
print_reject_arm(const char *msg)
{
	hrt_abstime t = hrt_absolute_time();

	if (t - last_print_mode_reject_time > PRINT_MODE_REJECT_INTERVAL) {
		last_print_mode_reject_time = t;
		char s[80];
		sprintf(s, "#audio: %s", msg);
		mavlink_log_critical(mavlink_fd, s);
		tune_negative(true);
	}
}

void answer_command(struct vehicle_command_s &cmd, enum VEHICLE_CMD_RESULT result)
{
	switch (result) {
	case VEHICLE_CMD_RESULT_ACCEPTED:
		tune_positive(true);
		break;

	case VEHICLE_CMD_RESULT_DENIED:
		mavlink_log_critical(mavlink_fd, "#audio: command denied: %u", cmd.command);
		tune_negative(true);
		break;

	case VEHICLE_CMD_RESULT_FAILED:
		mavlink_log_critical(mavlink_fd, "#audio: command failed: %u", cmd.command);
		tune_negative(true);
		break;

	case VEHICLE_CMD_RESULT_TEMPORARILY_REJECTED:
		/* this needs additional hints to the user - so let other messages pass and be spoken */
		mavlink_log_critical(mavlink_fd, "command temporarily rejected: %u", cmd.command);
		tune_negative(true);
		break;

	case VEHICLE_CMD_RESULT_UNSUPPORTED:
		mavlink_log_critical(mavlink_fd, "#audio: command unsupported: %u", cmd.command);
		tune_negative(true);
		break;

	default:
		break;
	}
}

void *commander_low_prio_loop(void *arg)
{
	/* Set thread name */
	prctl(PR_SET_NAME, "commander_low_prio", getpid());

	/* Subscribe to command topic */
	int cmd_sub = orb_subscribe(ORB_ID(vehicle_command));
	struct vehicle_command_s cmd;
	memset(&cmd, 0, sizeof(cmd));

	/* wakeup source(s) */
	struct pollfd fds[1];

	/* use the gyro to pace output - XXX BROKEN if we are using the L3GD20 */
	fds[0].fd = cmd_sub;
	fds[0].events = POLLIN;

	while (!thread_should_exit) {
		/* wait for up to 200ms for data */
		int pret = poll(&fds[0], (sizeof(fds) / sizeof(fds[0])), 200);

		/* timed out - periodic check for thread_should_exit, etc. */
		if (pret == 0) {
			continue;
		}

		/* this is undesirable but not much we can do - might want to flag unhappy status */
		if (pret < 0) {
			warn("poll error %d, %d", pret, errno);
			continue;
		}

		/* if we reach here, we have a valid command */
		orb_copy(ORB_ID(vehicle_command), cmd_sub, &cmd);

		/* ignore commands the high-prio loop handles */
		if (cmd.command == VEHICLE_CMD_DO_SET_MODE ||
		    cmd.command == VEHICLE_CMD_COMPONENT_ARM_DISARM ||
		    cmd.command == VEHICLE_CMD_NAV_TAKEOFF ||
		    cmd.command == VEHICLE_CMD_DO_SET_SERVO) {
			continue;
		}

		/* only handle low-priority commands here */
		switch (cmd.command) {

		case VEHICLE_CMD_PREFLIGHT_REBOOT_SHUTDOWN:
			if (is_safe(&status, &safety, &armed)) {

				if (((int)(cmd.param1)) == 1) {
					answer_command(cmd, VEHICLE_CMD_RESULT_ACCEPTED);
					usleep(100000);
					/* reboot */
					systemreset(false);

				} else if (((int)(cmd.param1)) == 3) {
					answer_command(cmd, VEHICLE_CMD_RESULT_ACCEPTED);
					usleep(100000);
					/* reboot to bootloader */
					systemreset(true);

				} else {
					answer_command(cmd, VEHICLE_CMD_RESULT_DENIED);
				}

			} else {
				answer_command(cmd, VEHICLE_CMD_RESULT_DENIED);
			}

			break;

		case VEHICLE_CMD_PREFLIGHT_CALIBRATION: {

				int calib_ret = ERROR;

				/* try to go to INIT/PREFLIGHT arming state */

				if (TRANSITION_DENIED == arming_state_transition(&status, &safety, ARMING_STATE_INIT, &armed)) {
					answer_command(cmd, VEHICLE_CMD_RESULT_DENIED);
					break;
				}

				if ((int)(cmd.param1) == 1) {
					/* gyro calibration */
					answer_command(cmd, VEHICLE_CMD_RESULT_ACCEPTED);
					calib_ret = do_gyro_calibration(mavlink_fd);

				} else if ((int)(cmd.param2) == 1) {
					/* magnetometer calibration */
					answer_command(cmd, VEHICLE_CMD_RESULT_ACCEPTED);
					calib_ret = do_mag_calibration(mavlink_fd);

				} else if ((int)(cmd.param3) == 1) {
					/* zero-altitude pressure calibration */
					answer_command(cmd, VEHICLE_CMD_RESULT_DENIED);

				} else if ((int)(cmd.param4) == 1) {
					/* RC calibration */
					answer_command(cmd, VEHICLE_CMD_RESULT_ACCEPTED);
					/* disable RC control input completely */
					status.rc_input_blocked = true;
					calib_ret = OK;
					mavlink_log_info(mavlink_fd, "CAL: Disabling RC IN");

				} else if ((int)(cmd.param4) == 2) {
					/* RC trim calibration */
					answer_command(cmd, VEHICLE_CMD_RESULT_ACCEPTED);
					calib_ret = do_trim_calibration(mavlink_fd);

				} else if ((int)(cmd.param5) == 1) {
					/* accelerometer calibration */
					answer_command(cmd, VEHICLE_CMD_RESULT_ACCEPTED);
					calib_ret = do_accel_calibration(mavlink_fd);

				} else if ((int)(cmd.param6) == 1) {
					/* airspeed calibration */
					answer_command(cmd, VEHICLE_CMD_RESULT_ACCEPTED);
					calib_ret = do_airspeed_calibration(mavlink_fd);

				} else if ((int)(cmd.param4) == 0) {
					/* RC calibration ended - have we been in one worth confirming? */
					if (status.rc_input_blocked) {
						answer_command(cmd, VEHICLE_CMD_RESULT_ACCEPTED);
						/* enable RC control input */
						status.rc_input_blocked = false;
						mavlink_log_info(mavlink_fd, "CAL: Re-enabling RC IN");
					}

					/* this always succeeds */
					calib_ret = OK;

				}

				if (calib_ret == OK) {
					tune_positive(true);

				} else {
					tune_negative(true);
				}

				arming_state_transition(&status, &safety, ARMING_STATE_STANDBY, &armed);

				break;
			}

		case VEHICLE_CMD_PREFLIGHT_STORAGE: {

				if (((int)(cmd.param1)) == 0) {
					int ret = param_load_default();

					if (ret == OK) {
						mavlink_log_info(mavlink_fd, "[cmd] parameters loaded");
						answer_command(cmd, VEHICLE_CMD_RESULT_ACCEPTED);

					} else {
						mavlink_log_critical(mavlink_fd, "#audio: parameters load ERROR");

						/* convenience as many parts of NuttX use negative errno */
						if (ret < 0) {
							ret = -ret;
						}

						if (ret < 1000) {
							mavlink_log_critical(mavlink_fd, "#audio: %s", strerror(ret));
						}

						answer_command(cmd, VEHICLE_CMD_RESULT_FAILED);
					}

				} else if (((int)(cmd.param1)) == 1) {
					int ret = param_save_default();

					if (ret == OK) {
						mavlink_log_info(mavlink_fd, "[cmd] parameters saved");
						answer_command(cmd, VEHICLE_CMD_RESULT_ACCEPTED);

					} else {
						mavlink_log_critical(mavlink_fd, "#audio: parameters save error");

						/* convenience as many parts of NuttX use negative errno */
						if (ret < 0) {
							ret = -ret;
						}

						if (ret < 1000) {
							mavlink_log_critical(mavlink_fd, "#audio: %s", strerror(ret));
						}

						answer_command(cmd, VEHICLE_CMD_RESULT_FAILED);
					}
				}

				break;
			}

		case VEHICLE_CMD_START_RX_PAIR:
			/* handled in the IO driver */
			break;

		default:
			/* don't answer on unsupported commands, it will be done in main loop */
			break;
		}

		/* send any requested ACKs */
		if (cmd.confirmation > 0 && cmd.command != VEHICLE_CMD_DO_SET_MODE
		    && cmd.command != VEHICLE_CMD_COMPONENT_ARM_DISARM) {
			/* send acknowledge command */
			// XXX TODO
		}
	}

	close(cmd_sub);

	return NULL;
}<|MERGE_RESOLUTION|>--- conflicted
+++ resolved
@@ -123,11 +123,8 @@
 #define POSITION_TIMEOUT		(600 * 1000)		/**< consider the local or global position estimate invalid after 600ms */
 #define FAILSAFE_DEFAULT_TIMEOUT	(3 * 1000 * 1000)	/**< hysteresis time - the failsafe will trigger after 3 seconds in this state */
 #define RC_TIMEOUT			500000
-<<<<<<< HEAD
 #define DL_TIMEOUT			5 * 1000* 1000
-=======
 #define OFFBOARD_TIMEOUT		500000
->>>>>>> 9d18da44
 #define DIFFPRESS_TIMEOUT		2000000
 
 #define PRINT_INTERVAL	5000000
@@ -441,15 +438,11 @@
 
 				} else if (custom_main_mode == PX4_CUSTOM_MAIN_MODE_ACRO) {
 					/* ACRO */
-<<<<<<< HEAD
 					main_ret = main_state_transition(status, MAIN_STATE_ACRO);
-=======
-					main_res = main_state_transition(status, MAIN_STATE_ACRO);
 
 				} else if (custom_main_mode == PX4_CUSTOM_MAIN_MODE_OFFBOARD) {
 					/* OFFBOARD */
-					main_res = main_state_transition(status, MAIN_STATE_OFFBOARD);
->>>>>>> 9d18da44
+					main_ret = main_state_transition(status, MAIN_STATE_OFFBOARD);
 				}
 
 			} else {
@@ -638,7 +631,6 @@
 	warnx("starting");
 
 	char *main_states_str[MAIN_STATE_MAX];
-<<<<<<< HEAD
 	main_states_str[MAIN_STATE_MANUAL]			= "MANUAL";
 	main_states_str[MAIN_STATE_ALTCTL]			= "ALTCTL";
 	main_states_str[MAIN_STATE_POSCTL]			= "POSCTL";
@@ -646,14 +638,7 @@
 	main_states_str[MAIN_STATE_AUTO_LOITER]			= "AUTO_LOITER";
 	main_states_str[MAIN_STATE_AUTO_RTL]			= "AUTO_RTL";
 	main_states_str[MAIN_STATE_ACRO]			= "ACRO";
-=======
-	main_states_str[0] = "MANUAL";
-	main_states_str[1] = "ALTCTL";
-	main_states_str[2] = "POSCTL";
-	main_states_str[3] = "AUTO";
-	main_states_str[4] = "ACRO";
-	main_states_str[5] = "OFFBOARD";
->>>>>>> 9d18da44
+	main_states_str[MAIN_STATE_OFFBOARD]			= "OFFBOARD";
 
 	char *arming_states_str[ARMING_STATE_MAX];
 	arming_states_str[ARMING_STATE_INIT]			= "INIT";
@@ -1334,7 +1319,6 @@
 			}
 		}
 
-<<<<<<< HEAD
 		/* data link check */
 		if (hrt_absolute_time() < telemetry.heartbeat_time + DL_TIMEOUT) {
 			/* handle the case where data link was regained */
@@ -1342,100 +1326,13 @@
 				mavlink_log_critical(mavlink_fd, "#audio: data link regained");
 				status.data_link_lost = false;
 				status_changed = true;
-=======
-			if (armed.armed) {
-				if (status.main_state == MAIN_STATE_AUTO) {
-					/* check if AUTO mode still allowed */
-					transition_result_t auto_res = main_state_transition(&status, MAIN_STATE_AUTO);
-
-					if (auto_res == TRANSITION_NOT_CHANGED) {
-						last_auto_state_valid = hrt_absolute_time();
-					}
-
-					/* still invalid state after the timeout interval, execute failsafe */
-					if ((hrt_elapsed_time(&last_auto_state_valid) > FAILSAFE_DEFAULT_TIMEOUT) && (auto_res == TRANSITION_DENIED)) {
-						/* AUTO mode denied, don't try RTL, switch to failsafe state LAND */
-						auto_res = failsafe_state_transition(&status, FAILSAFE_STATE_LAND);
-
-						if (auto_res == TRANSITION_DENIED) {
-							/* LAND not allowed, set TERMINATION state */
-							(void)failsafe_state_transition(&status, FAILSAFE_STATE_TERMINATION);
-						}
-					}
-
-				} else {
-					transition_result_t offboard_res = TRANSITION_DENIED;
-					if (status.main_state == MAIN_STATE_OFFBOARD) {
-						/* check if OFFBOARD mode still allowed */
-						offboard_res = main_state_transition(&status, MAIN_STATE_OFFBOARD);
-					}
-
-					if (offboard_res == TRANSITION_DENIED) {
-						/* not in OFFBOARD mode or OFFBOARD is not allowed anymore, switch to failsafe */
-						transition_result_t failsafe_res = TRANSITION_DENIED;
-
-						if (!status.condition_landed) {
-							/* vehicle is not landed, try to perform RTL */
-							failsafe_res = failsafe_state_transition(&status, FAILSAFE_STATE_RTL);
-						}
-
-						if (failsafe_res == TRANSITION_DENIED) {
-							/* RTL not allowed (no global position estimate) or not wanted, try LAND */
-							failsafe_res = failsafe_state_transition(&status, FAILSAFE_STATE_LAND);
-
-							if (failsafe_res == TRANSITION_DENIED) {
-								/* LAND not allowed, set TERMINATION state */
-								(void)failsafe_state_transition(&status, FAILSAFE_STATE_TERMINATION);
-							}
-						}
-					}
-				}
-
-			} else {
-				if (status.failsafe_state != FAILSAFE_STATE_NORMAL) {
-					/* reset failsafe when disarmed */
-					(void)failsafe_state_transition(&status, FAILSAFE_STATE_NORMAL);
-				}
->>>>>>> 9d18da44
-			}
-
-<<<<<<< HEAD
+			}
+
 		} else {
 			if (!status.data_link_lost) {
 				mavlink_log_critical(mavlink_fd, "#audio: CRITICAL: DATA LINK LOST");
 				status.data_link_lost = true;
 				status_changed = true;
-=======
-		/* check offboard signal */
-		if (sp_offboard.timestamp != 0 && hrt_absolute_time() < sp_offboard.timestamp + OFFBOARD_TIMEOUT) {
-			if (!status.offboard_control_signal_found_once) {
-				status.offboard_control_signal_found_once = true;
-				mavlink_log_info(mavlink_fd, "[cmd] detected offboard signal first time");
-				status_changed = true;
-
-			} else {
-				if (status.offboard_control_signal_lost) {
-					mavlink_log_info(mavlink_fd, "[cmd] offboard signal regained");
-					status_changed = true;
-				}
-			}
-
-			status.offboard_control_signal_lost = false;
-
-		} else {
-			if (!status.offboard_control_signal_lost) {
-				mavlink_log_critical(mavlink_fd, "[cmd[ CRITICAL: OFFBOARD SIGNAL LOST");
-				status.offboard_control_signal_lost = true;
-				status_changed = true;
-			}
-		}
-
-		// TODO remove this hack
-		/* flight termination in manual mode if assist switch is on POSCTL position */
-		if (!status.is_rotary_wing && parachute_enabled && armed.armed && status.main_state == MAIN_STATE_MANUAL && sp_man.posctl_switch == SWITCH_POS_ON) {
-			if (TRANSITION_CHANGED == failsafe_state_transition(&status, FAILSAFE_STATE_TERMINATION)) {
-				tune_positive(armed.armed);
->>>>>>> 9d18da44
 			}
 		}
 
@@ -1828,7 +1725,6 @@
 		control_mode.flag_control_termination_enabled = false;
 		break;
 
-<<<<<<< HEAD
 	case NAVIGATION_STATE_ALTCTL:
 		control_mode.flag_control_manual_enabled = true;
 		control_mode.flag_control_auto_enabled = false;
@@ -1840,60 +1736,54 @@
 		control_mode.flag_control_velocity_enabled = false;
 		control_mode.flag_control_termination_enabled = false;
 		break;
-=======
-		case MAIN_STATE_OFFBOARD:
-			control_mode.flag_control_manual_enabled = false;
-			control_mode.flag_control_auto_enabled = false;
-			control_mode.flag_control_offboard_enabled = true;
-
-			switch (sp_offboard.mode) {
-			case OFFBOARD_CONTROL_MODE_DIRECT_RATES:
-				control_mode.flag_control_rates_enabled = true;
-				control_mode.flag_control_attitude_enabled = false;
-				control_mode.flag_control_altitude_enabled = false;
-				control_mode.flag_control_climb_rate_enabled = false;
-				control_mode.flag_control_position_enabled = false;
-				control_mode.flag_control_velocity_enabled = false;
-				break;
-			case OFFBOARD_CONTROL_MODE_DIRECT_ATTITUDE:
-				control_mode.flag_control_rates_enabled = true;
-				control_mode.flag_control_attitude_enabled = true;
-				control_mode.flag_control_altitude_enabled = false;
-				control_mode.flag_control_climb_rate_enabled = false;
-				control_mode.flag_control_position_enabled = false;
-				control_mode.flag_control_velocity_enabled = false;
-				break;
-			case OFFBOARD_CONTROL_MODE_DIRECT_VELOCITY:
-				control_mode.flag_control_rates_enabled = true;
-				control_mode.flag_control_attitude_enabled = true;
-				control_mode.flag_control_altitude_enabled = false;
-				control_mode.flag_control_climb_rate_enabled = true;
-				control_mode.flag_control_position_enabled = false;
-				control_mode.flag_control_velocity_enabled = true;
-				break;
-			case OFFBOARD_CONTROL_MODE_DIRECT_POSITION:
-				control_mode.flag_control_rates_enabled = true;
-				control_mode.flag_control_attitude_enabled = true;
-				control_mode.flag_control_altitude_enabled = true;
-				control_mode.flag_control_climb_rate_enabled = true;
-				control_mode.flag_control_position_enabled = true;
-				control_mode.flag_control_velocity_enabled = true;
-				break;
-			default:
-				control_mode.flag_control_rates_enabled = false;
-				control_mode.flag_control_attitude_enabled = false;
-				control_mode.flag_control_altitude_enabled = false;
-				control_mode.flag_control_climb_rate_enabled = false;
-				control_mode.flag_control_position_enabled = false;
-				control_mode.flag_control_velocity_enabled = false;
-			}
-
+
+	case NAVIGATION_STATE_OFFBOARD:
+		control_mode.flag_control_manual_enabled = false;
+		control_mode.flag_control_auto_enabled = false;
+		control_mode.flag_control_offboard_enabled = true;
+
+		switch (sp_offboard.mode) {
+		case OFFBOARD_CONTROL_MODE_DIRECT_RATES:
+			control_mode.flag_control_rates_enabled = true;
+			control_mode.flag_control_attitude_enabled = false;
+			control_mode.flag_control_altitude_enabled = false;
+			control_mode.flag_control_climb_rate_enabled = false;
+			control_mode.flag_control_position_enabled = false;
+			control_mode.flag_control_velocity_enabled = false;
 			break;
-
+		case OFFBOARD_CONTROL_MODE_DIRECT_ATTITUDE:
+			control_mode.flag_control_rates_enabled = true;
+			control_mode.flag_control_attitude_enabled = true;
+			control_mode.flag_control_altitude_enabled = false;
+			control_mode.flag_control_climb_rate_enabled = false;
+			control_mode.flag_control_position_enabled = false;
+			control_mode.flag_control_velocity_enabled = false;
+			break;
+		case OFFBOARD_CONTROL_MODE_DIRECT_VELOCITY:
+			control_mode.flag_control_rates_enabled = true;
+			control_mode.flag_control_attitude_enabled = true;
+			control_mode.flag_control_altitude_enabled = false;
+			control_mode.flag_control_climb_rate_enabled = true;
+			control_mode.flag_control_position_enabled = false;
+			control_mode.flag_control_velocity_enabled = true;
+			break;
+		case OFFBOARD_CONTROL_MODE_DIRECT_POSITION:
+			control_mode.flag_control_rates_enabled = true;
+			control_mode.flag_control_attitude_enabled = true;
+			control_mode.flag_control_altitude_enabled = true;
+			control_mode.flag_control_climb_rate_enabled = true;
+			control_mode.flag_control_position_enabled = true;
+			control_mode.flag_control_velocity_enabled = true;
+			break;
 		default:
-			break;
-		}
->>>>>>> 9d18da44
+			control_mode.flag_control_rates_enabled = false;
+			control_mode.flag_control_attitude_enabled = false;
+			control_mode.flag_control_altitude_enabled = false;
+			control_mode.flag_control_climb_rate_enabled = false;
+			control_mode.flag_control_position_enabled = false;
+			control_mode.flag_control_velocity_enabled = false;
+		}
+		break;
 
 	case NAVIGATION_STATE_POSCTL:
 		control_mode.flag_control_manual_enabled = true;
